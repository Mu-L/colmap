--- conflicted
+++ resolved
@@ -21,17 +21,10 @@
     strategy:
       matrix:
         config: [
-<<<<<<< HEAD
           {os: ubuntu-latest},
-          {os: macos-13, arch: x86_64},
-          {os: macos-14, arch: arm64},
+          {os: macos-13, arch: x86_64, deploymentTarget: 13.0},
+          {os: macos-14, arch: arm64, deploymentTarget: 14.0},
           {os: windows-latest},
-=======
-              {os: ubuntu-latest},
-              {os: macos-13, arch: x86_64, deploymentTarget: 13.0},
-              {os: macos-14, arch: arm64, deploymentTarget: 14.0},
-              {os: windows-latest},
->>>>>>> 3919d31f
         ]
     env:
       COMPILER_CACHE_VERSION: 1
