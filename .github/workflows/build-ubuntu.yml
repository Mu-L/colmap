name: COLMAP (Ubuntu)

concurrency:
  group: ${{ github.workflow }}-${{ github.event.pull_request.number || github.ref }}
  cancel-in-progress: ${{ github.event_name == 'pull_request' }}

on:
  push:
    branches:
      - main
      - release/*
  pull_request:
    types: [ assigned, opened, synchronize, reopened ]
  release:
    types: [ published, edited ]

jobs:
  build:
    name: ${{ matrix.config.os }} ${{ matrix.config.cmakeBuildType }} ${{ matrix.config.cudaEnabled && 'CUDA' || '' }} ${{ matrix.config.asanEnabled && 'ASan' || '' }} ${{ matrix.config.coverageEnabled && 'Coverage' || '' }}
    runs-on: ${{ matrix.config.os }}
    strategy:
      matrix:
        config: [
          {
            os: ubuntu-24.04,
            cmakeBuildType: RelWithDebInfo,
            asanEnabled: false,
            guiEnabled: true,
            cudaEnabled: false,
            e2eTests: false,
            checkCodeFormat: true,
            coverageEnabled: true,
          },
          {
            os: ubuntu-22.04,
            cmakeBuildType: Release,
            asanEnabled: false,
            guiEnabled: true,
            cudaEnabled: false,
            e2eTests: true,
            checkCodeFormat: true,
            coverageEnabled: false,
          },
<<<<<<< HEAD
          # {
          #   os: ubuntu-22.04,
          #   cmakeBuildType: Release,
          #   asanEnabled: false,
          #   guiEnabled: false,
          #   cudaEnabled: true,
          #   e2eTests: false,
          #   checkCodeFormat: false,
          # },
=======
          {
            os: ubuntu-22.04,
            cmakeBuildType: Release,
            asanEnabled: false,
            guiEnabled: false,
            cudaEnabled: true,
            e2eTests: false,
            checkCodeFormat: false,
            coverageEnabled: false,
          },
>>>>>>> 9375419a
          {
            os: ubuntu-22.04,
            cmakeBuildType: Release,
            asanEnabled: true,
            guiEnabled: false,
            cudaEnabled: false,
            e2eTests: false,
            checkCodeFormat: false,
            coverageEnabled: false,
          },
          {
            os: ubuntu-22.04,
            cmakeBuildType: ClangTidy,
            asanEnabled: false,
            guiEnabled: false,
            cudaEnabled: false,
            e2eTests: false,
            checkCodeFormat: false,
            coverageEnabled: false,
          },
<<<<<<< HEAD
=======
          {
            os: ubuntu-20.04,
            cmakeBuildType: Release,
            asanEnabled: false,
            guiEnabled: true,
            cudaEnabled: false,
            e2eTests: false,
            checkCodeFormat: false,
            coverageEnabled: false,
          },
          {
            os: ubuntu-20.04,
            cmakeBuildType: Release,
            asanEnabled: false,
            guiEnabled: false,
            cudaEnabled: true,
            e2eTests: false,
            checkCodeFormat: false,
            coverageEnabled: false,
          },
>>>>>>> 9375419a
        ]

    env:
      COMPILER_CACHE_VERSION: 1
      COMPILER_CACHE_DIR: ${{ github.workspace }}/compiler-cache
      CCACHE_DIR: ${{ github.workspace }}/compiler-cache/ccache
      CCACHE_BASEDIR: ${{ github.workspace }}
      CTCACHE_DIR: ${{ github.workspace }}/compiler-cache/ctcache

    steps:
      - uses: actions/checkout@v4
        with:
          lfs: true

      - uses: actions/cache@v4
        id: cache-builds
        with:
          key: v${{ env.COMPILER_CACHE_VERSION }}-${{ matrix.config.os }}-${{ matrix.config.cmakeBuildType }}-${{ matrix.config.asanEnabled }}--${{ matrix.config.cudaEnabled }}-${{ github.run_id }}-${{ github.run_number }}
          restore-keys: v${{ env.COMPILER_CACHE_VERSION }}-${{ matrix.config.os }}-${{ matrix.config.cmakeBuildType }}-${{ matrix.config.asanEnabled }}--${{ matrix.config.cudaEnabled }}
          path: ${{ env.COMPILER_CACHE_DIR }}
      
      - name: Install compiler cache
        run: |
          mkdir -p "$CCACHE_DIR" "$CTCACHE_DIR"
          echo "$COMPILER_CACHE_DIR/bin" >> $GITHUB_PATH

          if [ -f "$COMPILER_CACHE_DIR/bin/ccache" ]; then
            exit 0
          fi

          set -x
          wget https://github.com/ccache/ccache/releases/download/v4.8.2/ccache-4.8.2-linux-x86_64.tar.xz
          echo "0b33f39766fe9db67f40418aed6a5b3d7b2f4f7fab025a8213264b77a2d0e1b1  ccache-4.8.2-linux-x86_64.tar.xz" | sha256sum --check
          tar xfv ccache-4.8.2-linux-x86_64.tar.xz
          mkdir -p "$COMPILER_CACHE_DIR/bin"
          mv ./ccache-4.8.2-linux-x86_64/ccache "$COMPILER_CACHE_DIR/bin"
          ctcache_commit_id="66c3614175fc650591488519333c411b2eac15a3"
          wget https://github.com/matus-chochlik/ctcache/archive/${ctcache_commit_id}.zip
          echo "108b087f156a9fe7da0c796de1ef73f5855d2a33a27983769ea39061359a40fc  ${ctcache_commit_id}.zip" | sha256sum --check
          unzip "${ctcache_commit_id}.zip"
          mv ctcache-${ctcache_commit_id}/clang-tidy* "$COMPILER_CACHE_DIR/bin"

      - name: Check code format
        if: matrix.config.checkCodeFormat
        run: |
          set +x -euo pipefail
          python -m pip install ruff==0.6.7 clang-format==19.1.0
          ./scripts/format/c++.sh
          ./scripts/format/python.sh
          git diff --name-only
          git diff --exit-code || (echo "Code formatting failed" && exit 1)

      - name: Setup Ubuntu
        run: |
          sudo apt-get update && sudo apt-get install -y \
            build-essential \
            cmake \
            ninja-build \
            libboost-program-options-dev \
            libboost-graph-dev \
            libboost-system-dev \
            libeigen3-dev \
            libceres-dev \
            libflann-dev \
            libfreeimage-dev \
            libmetis-dev \
            libgoogle-glog-dev \
            libgtest-dev \
            libgmock-dev \
            libsqlite3-dev \
            libglew-dev \
            qtbase5-dev \
            libqt5opengl5-dev \
            libcgal-dev \
            libcgal-qt5-dev \
            libgl1-mesa-dri \
            libunwind-dev \
            libcurl4-openssl-dev \
            xvfb \
            libmkl-dev

          if [ "${{ matrix.config.cudaEnabled }}" == "true" ]; then
            if [ "${{ matrix.config.os }}" == "ubuntu-20.04" ]; then
              sudo apt-get install -y \
                nvidia-cuda-toolkit \
                nvidia-cuda-toolkit-gcc
              echo "CC=/usr/bin/cuda-gcc" >> $GITHUB_ENV
              echo "CXX=/usr/bin/cuda-g++" >> $GITHUB_ENV
            elif [ "${{ matrix.config.os }}" == "ubuntu-22.04" ]; then
              sudo apt-get install -y \
                nvidia-cuda-toolkit \
                nvidia-cuda-toolkit-gcc \
                gcc-10 g++-10
              echo "CC=/usr/bin/gcc-10" >> $GITHUB_ENV
              echo "CXX=/usr/bin/g++-10" >> $GITHUB_ENV
              echo "CUDAHOSTCXX=/usr/bin/g++-10" >> $GITHUB_ENV
            fi
          fi

          if [ "${{ matrix.config.asanEnabled }}" == "true" ]; then
            sudo apt-get install -y clang-15 libomp-15-dev
            echo "CC=/usr/bin/clang-15" >> $GITHUB_ENV
            echo "CXX=/usr/bin/clang++-15" >> $GITHUB_ENV
          fi

          if [ "${{ matrix.config.cmakeBuildType }}" == "ClangTidy" ]; then
            sudo apt-get install -y clang-15 clang-tidy-15 libomp-15-dev
            echo "CC=/usr/bin/clang-15" >> $GITHUB_ENV
            echo "CXX=/usr/bin/clang++-15" >> $GITHUB_ENV
          fi

          if [ "${{ matrix.config.coverageEnabled }}" == "true" ]; then
            sudo apt-get install -y gcovr
          fi

      - name: Configure and build
        run: |
          set -x
          cmake --version
          mkdir build
          cd build
          cmake .. \
            -GNinja \
            -DCMAKE_BUILD_TYPE=${{ matrix.config.cmakeBuildType }} \
            -DCMAKE_INSTALL_PREFIX=./install \
            -DCMAKE_CUDA_ARCHITECTURES=50 \
            -DTORCH_ENABLED=ON \
            -DTESTS_ENABLED=ON \
            -DCUDA_ENABLED=${{ matrix.config.cudaEnabled }} \
            -DGUI_ENABLED=${{ matrix.config.guiEnabled }} \
            -DASAN_ENABLED=${{ matrix.config.asanEnabled }} \
            -DCOVERAGE_ENABLED=${{ matrix.config.coverageEnabled }}
          ninja -k 10000

      - name: Install and build sample
        if: ${{ matrix.config.cmakeBuildType != 'ClangTidy' && !matrix.config.asanEnabled && !matrix.config.coverageEnabled }}
        run: |
          set -x
          cd build
          ninja install
          cd ../doc/sample-project
          mkdir build
          cd build
          export colmap_DIR=${{ github.workspace }}/build/install/share/colmap
          cmake .. \
            -GNinja \
            -DCMAKE_CUDA_ARCHITECTURES=50
          ninja
          ./hello_world --message "world"

      - name: Run tests
        if: ${{ matrix.config.cmakeBuildType != 'ClangTidy' }}
        run: |
          if [ "${{ matrix.config.cudaEnabled }}" == "true" ]; then
            ctestExclusions="(feature/colmap_feature_sift_test)|(mvs/colmap_mvs_gpu_mat_test)"
          fi

          export DISPLAY=":99.0"
          export QT_QPA_PLATFORM="offscreen"
          Xvfb :99 &
          sleep 3
          cd build
          ctest -E "$ctestExclusions" --output-on-failure

      - name: Run E2E tests
        if: matrix.config.e2eTests
        run: |
          export DISPLAY=":99.0"
          export QT_QPA_PLATFORM="offscreen"
          Xvfb :99 &
          sleep 3
          sudo apt install 7zip
          mkdir eth3d_benchmark
          # Error thresholds in degrees and meters,
          # as the ETH3D groundtruth has metric scale.
          GLOG_v=1 python ./scripts/python/benchmark_eth3d.py \
              --workspace_path ./eth3d_benchmark \
              --colmap_path ./build/src/colmap/exe/colmap \
              --dataset_names boulders,door \
              --max_rotation_error 1.0 \
              --max_proj_center_error 0.05

      - name: Generate coverage report
        if: matrix.config.coverageEnabled
        run: |
          set -x
          cd build
          ../scripts/shell/generate_coverage_report.sh

      - name: Upload coverage HTML report
        uses: actions/upload-artifact@v4
        if: matrix.config.coverageEnabled
        with:
          name: code-coverage
          path: build/coverage-html

      - name: Generate Github code coverage report
        if: matrix.config.coverageEnabled
        uses: irongut/CodeCoverageSummary@v1.3.0
        with:
          filename: build/coverage-cobertura.xml
          badge: true
          fail_below_min: false
          format: markdown
          hide_branch_rate: false
          hide_complexity: true
          indicators: true
          output: both
          thresholds: '75 90'
      
      # TODO: Add code coverage comment to PR. Currently, this action reports
      # coverage for the entire repository, not just the changed files in the PR.
      # We could manually filter the coverage report to only include the changed
      # files in the PR, but this is non-trivial and may not be worth the effort.
      # - name: Add Github PR code coverage comment
      #   uses: marocchino/sticky-pull-request-comment@v2
      #   if: ${{ matrix.config.coverageEnabled && github.event_name == 'pull_request' }}
      #   with:
      #     recreate: true
      #     path: code-coverage-results.md

      - name: Cleanup compiler cache
        run: |
          set -x
          ccache --show-stats --verbose
          ccache --evict-older-than 1d
          ccache --show-stats --verbose

          echo "Size of ctcache before: $(du -sh $CTCACHE_DIR)"
          echo "Number of ctcache files before: $(find $CTCACHE_DIR | wc -l)"
          # Delete cache older than 10 days.
          find "$CTCACHE_DIR"/*/ -mtime +10 -print0 | xargs -0 rm -rf
          echo "Size of ctcache after:  $(du -sh $CTCACHE_DIR)"
          echo "Number of ctcache files after: $(find $CTCACHE_DIR | wc -l)"<|MERGE_RESOLUTION|>--- conflicted
+++ resolved
@@ -21,16 +21,16 @@
     strategy:
       matrix:
         config: [
-          {
-            os: ubuntu-24.04,
-            cmakeBuildType: RelWithDebInfo,
-            asanEnabled: false,
-            guiEnabled: true,
-            cudaEnabled: false,
-            e2eTests: false,
-            checkCodeFormat: true,
-            coverageEnabled: true,
-          },
+          # {
+          #   os: ubuntu-24.04,
+          #   cmakeBuildType: RelWithDebInfo,
+          #   asanEnabled: false,
+          #   guiEnabled: true,
+          #   cudaEnabled: false,
+          #   e2eTests: false,
+          #   checkCodeFormat: true,
+          #   coverageEnabled: true,
+          # },
           {
             os: ubuntu-22.04,
             cmakeBuildType: Release,
@@ -41,7 +41,6 @@
             checkCodeFormat: true,
             coverageEnabled: false,
           },
-<<<<<<< HEAD
           # {
           #   os: ubuntu-22.04,
           #   cmakeBuildType: Release,
@@ -50,19 +49,8 @@
           #   cudaEnabled: true,
           #   e2eTests: false,
           #   checkCodeFormat: false,
+          #   coverageEnabled: false,
           # },
-=======
-          {
-            os: ubuntu-22.04,
-            cmakeBuildType: Release,
-            asanEnabled: false,
-            guiEnabled: false,
-            cudaEnabled: true,
-            e2eTests: false,
-            checkCodeFormat: false,
-            coverageEnabled: false,
-          },
->>>>>>> 9375419a
           {
             os: ubuntu-22.04,
             cmakeBuildType: Release,
@@ -83,8 +71,6 @@
             checkCodeFormat: false,
             coverageEnabled: false,
           },
-<<<<<<< HEAD
-=======
           {
             os: ubuntu-20.04,
             cmakeBuildType: Release,
@@ -95,17 +81,16 @@
             checkCodeFormat: false,
             coverageEnabled: false,
           },
-          {
-            os: ubuntu-20.04,
-            cmakeBuildType: Release,
-            asanEnabled: false,
-            guiEnabled: false,
-            cudaEnabled: true,
-            e2eTests: false,
-            checkCodeFormat: false,
-            coverageEnabled: false,
-          },
->>>>>>> 9375419a
+          # {
+          #   os: ubuntu-20.04,
+          #   cmakeBuildType: Release,
+          #   asanEnabled: false,
+          #   guiEnabled: false,
+          #   cudaEnabled: true,
+          #   e2eTests: false,
+          #   checkCodeFormat: false,
+          #   coverageEnabled: false,
+          # },
         ]
 
     env:
@@ -126,7 +111,7 @@
           key: v${{ env.COMPILER_CACHE_VERSION }}-${{ matrix.config.os }}-${{ matrix.config.cmakeBuildType }}-${{ matrix.config.asanEnabled }}--${{ matrix.config.cudaEnabled }}-${{ github.run_id }}-${{ github.run_number }}
           restore-keys: v${{ env.COMPILER_CACHE_VERSION }}-${{ matrix.config.os }}-${{ matrix.config.cmakeBuildType }}-${{ matrix.config.asanEnabled }}--${{ matrix.config.cudaEnabled }}
           path: ${{ env.COMPILER_CACHE_DIR }}
-      
+
       - name: Install compiler cache
         run: |
           mkdir -p "$CCACHE_DIR" "$CTCACHE_DIR"
@@ -315,7 +300,7 @@
           indicators: true
           output: both
           thresholds: '75 90'
-      
+
       # TODO: Add code coverage comment to PR. Currently, this action reports
       # coverage for the entire repository, not just the changed files in the PR.
       # We could manually filter the coverage report to only include the changed
