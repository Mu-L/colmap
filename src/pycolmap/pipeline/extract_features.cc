#include "colmap/controllers/feature_extraction.h"
#include "colmap/controllers/image_reader.h"
#include "colmap/exe/feature.h"
#include "colmap/exe/sfm.h"
#include "colmap/feature/sift.h"
#include "colmap/util/file.h"
#include "colmap/util/logging.h"
#include "colmap/util/misc.h"

#include "pycolmap/helpers.h"
#include "pycolmap/pybind11_extension.h"
#include "pycolmap/utils.h"

#include <memory>

#include <pybind11/pybind11.h>
#include <pybind11/stl.h>

using namespace colmap;
using namespace pybind11::literals;
namespace py = pybind11;

void ExtractFeatures(const std::string& database_path,
                     const std::string& image_path,
<<<<<<< HEAD
                     const std::string& mask_path,
                     const std::string& camera_mask_path,
                     SiftExtractionOptions sift_options,
=======
                     const std::vector<std::string>& image_names,
                     const CameraMode camera_mode,
                     const std::string& camera_model,
                     ImageReaderOptions reader_options,
                     FeatureExtractionOptions extraction_options,
>>>>>>> 4902cd41
                     const Device device) {
  THROW_CHECK_DIR_EXISTS(image_path);
  extraction_options.use_gpu = IsGPU(device);
  VerifyGPUParams(extraction_options.use_gpu);

  py::gil_scoped_release release;
  std::unique_ptr<Thread> extractor = CreateFeatureExtractorController(
<<<<<<< HEAD
      database_path, image_path, mask_path, camera_mask_path, sift_options);
=======
      database_path, reader_options, extraction_options);
>>>>>>> 4902cd41
  extractor->Start();
  PyWait(extractor.get());
}

void BindExtractFeatures(py::module& m) {
<<<<<<< HEAD
  m.def("extract_features",
        &ExtractFeatures,
        "database_path"_a,
        "image_path"_a,
        "mask_path"_a = "",
        "camera_mask_path"_a = "",
        py::arg_v(
            "sift_options", SiftExtractionOptions(), "SiftExtractionOptions()"),
        "device"_a = Device::AUTO,
        "Extract SIFT Features and write them to database");
=======
  m.def(
      "extract_features",
      &ExtractFeatures,
      "database_path"_a,
      "image_path"_a,
      "image_names"_a = std::vector<std::string>(),
      "camera_mode"_a = CameraMode::AUTO,
      "camera_model"_a = "SIMPLE_RADIAL",
      py::arg_v("reader_options", ImageReaderOptions(), "ImageReaderOptions()"),
      py::arg_v("extraction_options",
                FeatureExtractionOptions(),
                "FeatureExtractionOptions()"),
      "device"_a = Device::AUTO,
      "Extract SIFT Features and write them to database");
>>>>>>> 4902cd41
}<|MERGE_RESOLUTION|>--- conflicted
+++ resolved
@@ -22,59 +22,31 @@
 
 void ExtractFeatures(const std::string& database_path,
                      const std::string& image_path,
-<<<<<<< HEAD
                      const std::string& mask_path,
                      const std::string& camera_mask_path,
-                     SiftExtractionOptions sift_options,
-=======
-                     const std::vector<std::string>& image_names,
-                     const CameraMode camera_mode,
-                     const std::string& camera_model,
-                     ImageReaderOptions reader_options,
                      FeatureExtractionOptions extraction_options,
->>>>>>> 4902cd41
                      const Device device) {
   THROW_CHECK_DIR_EXISTS(image_path);
-  extraction_options.use_gpu = IsGPU(device);
-  VerifyGPUParams(extraction_options.use_gpu);
+  sift_options.use_gpu = IsGPU(device);
+  VerifyGPUParams(sift_options.use_gpu);
 
   py::gil_scoped_release release;
   std::unique_ptr<Thread> extractor = CreateFeatureExtractorController(
-<<<<<<< HEAD
-      database_path, image_path, mask_path, camera_mask_path, sift_options);
-=======
-      database_path, reader_options, extraction_options);
->>>>>>> 4902cd41
+      database_path, image_path, mask_path, camera_mask_path, extraction_options);
   extractor->Start();
   PyWait(extractor.get());
 }
 
 void BindExtractFeatures(py::module& m) {
-<<<<<<< HEAD
   m.def("extract_features",
         &ExtractFeatures,
         "database_path"_a,
         "image_path"_a,
         "mask_path"_a = "",
         "camera_mask_path"_a = "",
-        py::arg_v(
-            "sift_options", SiftExtractionOptions(), "SiftExtractionOptions()"),
+        py::arg_v("extraction_options",
+                  FeatureExtractionOptions(),
+                "FeatureExtractionOptions()"),
         "device"_a = Device::AUTO,
         "Extract SIFT Features and write them to database");
-=======
-  m.def(
-      "extract_features",
-      &ExtractFeatures,
-      "database_path"_a,
-      "image_path"_a,
-      "image_names"_a = std::vector<std::string>(),
-      "camera_mode"_a = CameraMode::AUTO,
-      "camera_model"_a = "SIMPLE_RADIAL",
-      py::arg_v("reader_options", ImageReaderOptions(), "ImageReaderOptions()"),
-      py::arg_v("extraction_options",
-                FeatureExtractionOptions(),
-                "FeatureExtractionOptions()"),
-      "device"_a = Device::AUTO,
-      "Extract SIFT Features and write them to database");
->>>>>>> 4902cd41
 }