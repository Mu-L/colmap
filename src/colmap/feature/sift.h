--- conflicted
+++ resolved
@@ -119,17 +119,7 @@
   // Whether to enable cross checking in matching.
   bool cross_check = true;
 
-<<<<<<< HEAD
-  // Whether to use brute-force instead of FLANN based CPU matching.
-=======
-  // Maximum number of matches.
-  int max_num_matches = 32768;
-
-  // Whether to perform guided matching, if geometric verification succeeds.
-  bool guided_matching = false;
-
   // Whether to use brute-force instead of faiss based CPU matching.
->>>>>>> 3919d31f
   bool cpu_brute_force_matcher = false;
 
   // Path to .pt LightGlue model file for SIFT features in torch model format.
