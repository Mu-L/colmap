--- conflicted
+++ resolved
@@ -121,13 +121,6 @@
   // might be taken by the same camera.
   void AddCamera(struct Camera camera);
 
-<<<<<<< HEAD
-  // Add new frame.
-  void AddFrame(class Frame frame);
-
-  // Add new image. Its camera must have been added before. If its camera object
-  // is unset, it will be automatically populated from the added cameras.
-=======
   // Add new frame. Its rig must have been added before. If its rig object
   // is unset, it will be automatically populated from the added rigs.
   void AddFrame(class Frame frame);
@@ -135,7 +128,6 @@
   // Add new image. Its camera and frame must have been added before. If its
   // camera/frame objects are unset, they will be automatically populated from
   // the added cameras.
->>>>>>> 31c95fb4
   void AddImage(class Image image);
 
   // Add new 3D point with known ID.
