--- conflicted
+++ resolved
@@ -118,15 +118,10 @@
         *option_manager_.database_path, reader_options);
     feature_extractor_ =
         CreateFeatureExtractorController(*option_manager_.database_path,
-<<<<<<< HEAD
                                          *option_manager_.image_path,
                                          *option_manager_.mask_path,
                                          *option_manager_.camera_mask_path,
-                                         *option_manager_.sift_extraction);
-=======
-                                         reader_options,
                                          *option_manager_.feature_extraction);
->>>>>>> 4902cd41
   }
 
   if (options_.matching) {
