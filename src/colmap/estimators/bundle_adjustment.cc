--- conflicted
+++ resolved
@@ -493,65 +493,6 @@
   std::unordered_set<frame_t> parameterized_frame_ids;
   for (const image_t image_id : image_ids) {
     Image& image = reconstruction.Image(image_id);
-<<<<<<< HEAD
-    if (image.HasTrivialFrame()) {
-      // Parameterize cam_from_world (==frame_from_world).
-      if (parameterized_frame_ids.insert(image.FrameId()).second) {
-        Rigid3d& cam_from_world = image.FramePtr()->FrameFromWorld();
-        // CostFunction assumes unit quaternions.
-        cam_from_world.rotation.normalize();
-        if (problem.HasParameterBlock(
-                cam_from_world.rotation.coeffs().data())) {
-          SetQuaternionManifold(&problem,
-                                cam_from_world.rotation.coeffs().data());
-          if (!options.refine_frame_from_world ||
-              config.HasConstantFrameFromWorldPose(image.FrameId())) {
-            problem.SetParameterBlockConstant(
-                cam_from_world.rotation.coeffs().data());
-            problem.SetParameterBlockConstant(
-                cam_from_world.translation.data());
-          }
-        }
-      }
-    } else {
-      // Parameterize sensor_from_rig.
-      const sensor_t sensor_id = image.CameraPtr()->SensorId();
-      if (parameterized_sensor_ids.insert(sensor_id).second) {
-        Rigid3d& sensor_from_rig =
-            image.FramePtr()->RigPtr()->SensorFromRig(sensor_id);
-        // CostFunction assumes unit quaternions.
-        sensor_from_rig.rotation.normalize();
-        if (problem.HasParameterBlock(
-                sensor_from_rig.rotation.coeffs().data())) {
-          SetQuaternionManifold(&problem,
-                                sensor_from_rig.rotation.coeffs().data());
-          if (!options.refine_sensor_from_rig ||
-              config.HasConstantSensorFromRigPose(sensor_id)) {
-            problem.SetParameterBlockConstant(
-                sensor_from_rig.rotation.coeffs().data());
-            problem.SetParameterBlockConstant(
-                sensor_from_rig.translation.data());
-          }
-        }
-      }
-
-      // Parameterize frame_from_world.
-      if (parameterized_frame_ids.insert(image.FrameId()).second) {
-        Rigid3d& frame_from_world = image.FramePtr()->FrameFromWorld();
-        // CostFunction assumes unit quaternions.
-        frame_from_world.rotation.normalize();
-        if (problem.HasParameterBlock(
-                frame_from_world.rotation.coeffs().data())) {
-          SetQuaternionManifold(&problem,
-                                frame_from_world.rotation.coeffs().data());
-          if (!options.refine_frame_from_world ||
-              config.HasConstantFrameFromWorldPose(image.FrameId())) {
-            problem.SetParameterBlockConstant(
-                frame_from_world.rotation.coeffs().data());
-            problem.SetParameterBlockConstant(
-                frame_from_world.translation.data());
-          }
-=======
     // Parameterize sensor_from_rig.
     const sensor_t sensor_id = image.CameraPtr()->SensorId();
     if (!image.HasTrivialFrame() &&
@@ -587,7 +528,6 @@
               frame_from_world.rotation.coeffs().data());
           problem.SetParameterBlockConstant(
               frame_from_world.translation.data());
->>>>>>> 1c4da50f
         }
       }
     }
@@ -625,12 +565,6 @@
     FixedGaugeWithThreePoints& fixed_gauge,
     Reconstruction& reconstruction,
     ceres::Problem& problem) {
-<<<<<<< HEAD
-  // TODO(jsch): Notice that the current logic has a chance of not fixing the
-  // Gauge appropriately with the randomly selected points. Ensure there are
-  // at least three points whose coordinates make up a rank-3 matrix.
-=======
->>>>>>> 1c4da50f
   for (const auto& [point3D_id, num_observations] : point3D_num_observations) {
     Point3D& point3D = reconstruction.Point3D(point3D_id);
     if (point3D.track.Length() == num_observations &&
