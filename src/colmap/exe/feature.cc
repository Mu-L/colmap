// Copyright (c), ETH Zurich and UNC Chapel Hill.
// All rights reserved.
//
// Redistribution and use in source and binary forms, with or without
// modification, are permitted provided that the following conditions are met:
//
//     * Redistributions of source code must retain the above copyright
//       notice, this list of conditions and the following disclaimer.
//
//     * Redistributions in binary form must reproduce the above copyright
//       notice, this list of conditions and the following disclaimer in the
//       documentation and/or other materials provided with the distribution.
//
//     * Neither the name of ETH Zurich and UNC Chapel Hill nor the names of
//       its contributors may be used to endorse or promote products derived
//       from this software without specific prior written permission.
//
// THIS SOFTWARE IS PROVIDED BY THE COPYRIGHT HOLDERS AND CONTRIBUTORS "AS IS"
// AND ANY EXPRESS OR IMPLIED WARRANTIES, INCLUDING, BUT NOT LIMITED TO, THE
// IMPLIED WARRANTIES OF MERCHANTABILITY AND FITNESS FOR A PARTICULAR PURPOSE
// ARE DISCLAIMED. IN NO EVENT SHALL THE COPYRIGHT HOLDERS OR CONTRIBUTORS BE
// LIABLE FOR ANY DIRECT, INDIRECT, INCIDENTAL, SPECIAL, EXEMPLARY, OR
// CONSEQUENTIAL DAMAGES (INCLUDING, BUT NOT LIMITED TO, PROCUREMENT OF
// SUBSTITUTE GOODS OR SERVICES; LOSS OF USE, DATA, OR PROFITS; OR BUSINESS
// INTERRUPTION) HOWEVER CAUSED AND ON ANY THEORY OF LIABILITY, WHETHER IN
// CONTRACT, STRICT LIABILITY, OR TORT (INCLUDING NEGLIGENCE OR OTHERWISE)
// ARISING IN ANY WAY OUT OF THE USE OF THIS SOFTWARE, EVEN IF ADVISED OF THE
// POSSIBILITY OF SUCH DAMAGE.

#include "colmap/exe/feature.h"

#include "colmap/controllers/feature_extraction.h"
#include "colmap/controllers/feature_matching.h"
#include "colmap/controllers/image_importer.h"
#include "colmap/controllers/option_manager.h"
#include "colmap/exe/gui.h"
#include "colmap/retrieval/visual_index.h"
#include "colmap/sensor/models.h"
#include "colmap/util/file.h"
#include "colmap/util/misc.h"
#include "colmap/util/opengl_utils.h"

namespace colmap {

bool VerifyCameraParams(const std::string& camera_model,
                        const std::string& params) {
  if (!ExistsCameraModelWithName(camera_model)) {
    LOG(ERROR) << "Camera model does not exist";
    return false;
  }

  const std::vector<double> camera_params = CSVToVector<double>(params);
  const CameraModelId camera_model_id = CameraModelNameToId(camera_model);

  if (camera_params.size() > 0 &&
      !CameraModelVerifyParams(camera_model_id, camera_params)) {
    LOG(ERROR) << "Invalid camera parameters";
    return false;
  }
  return true;
}

void UpdateImageReaderOptionsFromCameraMode(ImageReaderOptions& options,
                                            CameraMode mode) {
  switch (mode) {
    case CameraMode::AUTO:
      options.single_camera = false;
      options.single_camera_per_folder = false;
      options.single_camera_per_image = false;
      break;
    case CameraMode::SINGLE:
      options.single_camera = true;
      options.single_camera_per_folder = false;
      options.single_camera_per_image = false;
      break;
    case CameraMode::PER_FOLDER:
      options.single_camera = false;
      options.single_camera_per_folder = true;
      options.single_camera_per_image = false;
      break;
    case CameraMode::PER_IMAGE:
      options.single_camera = false;
      options.single_camera_per_folder = false;
      options.single_camera_per_image = true;
      break;
  }
}

int RunImageImporter(int argc, char** argv) {
  std::string image_list_path;
  int camera_mode = -1;

  OptionManager options;
  options.AddDatabaseOptions();
  options.AddImageOptions();
  options.AddImageReaderOptions();
  options.AddDefaultOption("camera_mode", &camera_mode);
  options.AddDefaultOption("image_list_path", &image_list_path);

  options.Parse(argc, argv);

  ImageReaderOptions reader_options = *options.image_reader;
  reader_options.image_path = *options.image_path;

  if (camera_mode >= 0) {
    UpdateImageReaderOptionsFromCameraMode(reader_options,
                                           (CameraMode)camera_mode);
  }

<<<<<<< HEAD
=======
  StringToUpper(&descriptor_normalization);
  options.feature_extraction->sift->normalization =
      SiftExtractionOptions::NormalizationFromString(descriptor_normalization);

>>>>>>> 4902cd41
  if (!image_list_path.empty()) {
    reader_options.image_names = ReadTextFileLines(image_list_path);
    if (reader_options.image_names.empty()) {
      return EXIT_SUCCESS;
    }
  }

  if (!ExistsCameraModelWithName(reader_options.camera_model)) {
    LOG(ERROR) << "Camera model does not exist";
  }

  if (!VerifyCameraParams(reader_options.camera_model,
                          reader_options.camera_params)) {
    return EXIT_FAILURE;
  }

<<<<<<< HEAD
  auto image_importer =
      CreateImageImporterController(*options.database_path, reader_options);
  image_importer->Start();
  image_importer->Wait();

  return EXIT_SUCCESS;
}

int RunFeatureExtractor(int argc, char** argv) {
  std::string descriptor_normalization = "l1_root";

  OptionManager options;
  options.AddDatabaseOptions();
  options.AddImageOptions();
  options.AddDefaultOption("descriptor_normalization",
                           &descriptor_normalization,
                           "{'l1_root', 'l2'}");
  options.AddExtractionOptions();
  options.Parse(argc, argv);

  StringToLower(&descriptor_normalization);
  if (descriptor_normalization == "l1_root") {
    options.sift_extraction->normalization =
        SiftExtractionOptions::Normalization::L1_ROOT;
  } else if (descriptor_normalization == "l2") {
    options.sift_extraction->normalization =
        SiftExtractionOptions::Normalization::L2;
  } else {
    LOG(ERROR) << "Invalid `descriptor_normalization`";
    return EXIT_FAILURE;
  }

  if (!VerifySiftGPUParams(options.sift_extraction->use_gpu)) {
    return EXIT_FAILURE;
  }

=======
>>>>>>> 4902cd41
  std::unique_ptr<QApplication> app;
  if (options.feature_extraction->use_gpu && kUseOpenGL) {
    app.reset(new QApplication(argc, argv));
  }

<<<<<<< HEAD
  // TODO: add camera_mask_path
  auto feature_extractor =
      CreateFeatureExtractorController(*options.database_path,
                                       *options.image_path,
                                       *options.mask_path,
                                       *options.camera_mask_path,
                                       *options.sift_extraction);
=======
  auto feature_extractor = CreateFeatureExtractorController(
      *options.database_path, reader_options, *options.feature_extraction);
>>>>>>> 4902cd41

  if (options.feature_extraction->use_gpu && kUseOpenGL) {
    RunThreadWithOpenGLContext(feature_extractor.get());
  } else {
    feature_extractor->Start();
    feature_extractor->Wait();
  }

  return EXIT_SUCCESS;
}

int RunFeatureImporter(int argc, char** argv) {
  std::string import_path;

  OptionManager options;
  options.AddDatabaseOptions();
  options.AddRequiredOption("import_path", &import_path);
  options.Parse(argc, argv);

  auto feature_importer =
      CreateFeatureImporterController(*options.database_path, import_path);
  feature_importer->Start();
  feature_importer->Wait();

  return EXIT_SUCCESS;
}

int RunExhaustiveMatcher(int argc, char** argv) {
  OptionManager options;
  options.AddDatabaseOptions();
  options.AddExhaustivePairingOptions();
  options.Parse(argc, argv);

  std::unique_ptr<QApplication> app;
  if (options.feature_matching->use_gpu && kUseOpenGL) {
    app.reset(new QApplication(argc, argv));
  }

  auto matcher = CreateExhaustiveFeatureMatcher(*options.exhaustive_pairing,
                                                *options.feature_matching,
                                                *options.two_view_geometry,
                                                *options.database_path);

  if (options.feature_matching->use_gpu && kUseOpenGL) {
    RunThreadWithOpenGLContext(matcher.get());
  } else {
    matcher->Start();
    matcher->Wait();
  }

  return EXIT_SUCCESS;
}

int RunMatchesImporter(int argc, char** argv) {
  std::string match_list_path;
  std::string match_type = "pairs";

  OptionManager options;
  options.AddDatabaseOptions();
  options.AddRequiredOption("match_list_path", &match_list_path);
  options.AddDefaultOption(
      "match_type", &match_type, "{'pairs', 'raw', 'inliers'}");
  options.AddMatchingOptions();
  options.Parse(argc, argv);

  std::unique_ptr<QApplication> app;
  if (options.feature_matching->use_gpu && kUseOpenGL) {
    app.reset(new QApplication(argc, argv));
  }

  std::unique_ptr<Thread> matcher;
  if (match_type == "pairs") {
    ImportedPairingOptions pairing_options;
    pairing_options.match_list_path = match_list_path;
    matcher = CreateImagePairsFeatureMatcher(pairing_options,
                                             *options.feature_matching,
                                             *options.two_view_geometry,
                                             *options.database_path);
  } else if (match_type == "raw" || match_type == "inliers") {
    FeaturePairsMatchingOptions pairing_options;
    pairing_options.match_list_path = match_list_path;
    pairing_options.verify_matches = match_type == "raw";
    matcher = CreateFeaturePairsFeatureMatcher(pairing_options,
                                               *options.feature_matching,
                                               *options.two_view_geometry,
                                               *options.database_path);
  } else {
    LOG(ERROR) << "Invalid `match_type`";
    return EXIT_FAILURE;
  }

  if (options.feature_matching->use_gpu && kUseOpenGL) {
    RunThreadWithOpenGLContext(matcher.get());
  } else {
    matcher->Start();
    matcher->Wait();
  }

  return EXIT_SUCCESS;
}

int RunSequentialMatcher(int argc, char** argv) {
  OptionManager options;
  options.AddDatabaseOptions();
  options.AddSequentialPairingOptions();
  options.Parse(argc, argv);

  std::unique_ptr<QApplication> app;
  if (options.feature_matching->use_gpu && kUseOpenGL) {
    app.reset(new QApplication(argc, argv));
  }

  auto matcher = CreateSequentialFeatureMatcher(*options.sequential_pairing,
                                                *options.feature_matching,
                                                *options.two_view_geometry,
                                                *options.database_path);

  if (options.feature_matching->use_gpu && kUseOpenGL) {
    RunThreadWithOpenGLContext(matcher.get());
  } else {
    matcher->Start();
    matcher->Wait();
  }

  return EXIT_SUCCESS;
}

int RunSpatialMatcher(int argc, char** argv) {
  OptionManager options;
  options.AddDatabaseOptions();
  options.AddSpatialPairingOptions();
  options.Parse(argc, argv);

  std::unique_ptr<QApplication> app;
  if (options.feature_matching->use_gpu && kUseOpenGL) {
    app.reset(new QApplication(argc, argv));
  }

  auto matcher = CreateSpatialFeatureMatcher(*options.spatial_pairing,
                                             *options.feature_matching,
                                             *options.two_view_geometry,
                                             *options.database_path);

  if (options.feature_matching->use_gpu && kUseOpenGL) {
    RunThreadWithOpenGLContext(matcher.get());
  } else {
    matcher->Start();
    matcher->Wait();
  }

  return EXIT_SUCCESS;
}

int RunTransitiveMatcher(int argc, char** argv) {
  OptionManager options;
  options.AddDatabaseOptions();
  options.AddTransitivePairingOptions();
  options.Parse(argc, argv);

  std::unique_ptr<QApplication> app;
  if (options.feature_matching->use_gpu && kUseOpenGL) {
    app.reset(new QApplication(argc, argv));
  }

  auto matcher = CreateTransitiveFeatureMatcher(*options.transitive_pairing,
                                                *options.feature_matching,
                                                *options.two_view_geometry,
                                                *options.database_path);

  if (options.feature_matching->use_gpu && kUseOpenGL) {
    RunThreadWithOpenGLContext(matcher.get());
  } else {
    matcher->Start();
    matcher->Wait();
  }

  return EXIT_SUCCESS;
}

int RunVocabTreeMatcher(int argc, char** argv) {
  OptionManager options;
  options.AddDatabaseOptions();
  options.AddVocabTreePairingOptions();
  options.Parse(argc, argv);

  std::unique_ptr<QApplication> app;
  if (options.feature_matching->use_gpu && kUseOpenGL) {
    app.reset(new QApplication(argc, argv));
  }

  auto matcher = CreateVocabTreeFeatureMatcher(*options.vocab_tree_pairing,
                                               *options.feature_matching,
                                               *options.two_view_geometry,
                                               *options.database_path);

  if (options.feature_matching->use_gpu && kUseOpenGL) {
    RunThreadWithOpenGLContext(matcher.get());
  } else {
    matcher->Start();
    matcher->Wait();
  }

  return EXIT_SUCCESS;
}

}  // namespace colmap<|MERGE_RESOLUTION|>--- conflicted
+++ resolved
@@ -107,13 +107,6 @@
                                            (CameraMode)camera_mode);
   }
 
-<<<<<<< HEAD
-=======
-  StringToUpper(&descriptor_normalization);
-  options.feature_extraction->sift->normalization =
-      SiftExtractionOptions::NormalizationFromString(descriptor_normalization);
-
->>>>>>> 4902cd41
   if (!image_list_path.empty()) {
     reader_options.image_names = ReadTextFileLines(image_list_path);
     if (reader_options.image_names.empty()) {
@@ -130,7 +123,6 @@
     return EXIT_FAILURE;
   }
 
-<<<<<<< HEAD
   auto image_importer =
       CreateImageImporterController(*options.database_path, reader_options);
   image_importer->Start();
@@ -151,41 +143,21 @@
   options.AddExtractionOptions();
   options.Parse(argc, argv);
 
-  StringToLower(&descriptor_normalization);
-  if (descriptor_normalization == "l1_root") {
-    options.sift_extraction->normalization =
-        SiftExtractionOptions::Normalization::L1_ROOT;
-  } else if (descriptor_normalization == "l2") {
-    options.sift_extraction->normalization =
-        SiftExtractionOptions::Normalization::L2;
-  } else {
-    LOG(ERROR) << "Invalid `descriptor_normalization`";
-    return EXIT_FAILURE;
-  }
-
-  if (!VerifySiftGPUParams(options.sift_extraction->use_gpu)) {
-    return EXIT_FAILURE;
-  }
-
-=======
->>>>>>> 4902cd41
+  StringToUpper(&descriptor_normalization);
+  options.feature_extraction->sift->normalization =
+      SiftExtractionOptions::NormalizationFromString(descriptor_normalization);
+
   std::unique_ptr<QApplication> app;
   if (options.feature_extraction->use_gpu && kUseOpenGL) {
     app.reset(new QApplication(argc, argv));
   }
 
-<<<<<<< HEAD
-  // TODO: add camera_mask_path
   auto feature_extractor =
       CreateFeatureExtractorController(*options.database_path,
                                        *options.image_path,
                                        *options.mask_path,
                                        *options.camera_mask_path,
-                                       *options.sift_extraction);
-=======
-  auto feature_extractor = CreateFeatureExtractorController(
-      *options.database_path, reader_options, *options.feature_extraction);
->>>>>>> 4902cd41
+                                       *options.feature_extraction);
 
   if (options.feature_extraction->use_gpu && kUseOpenGL) {
     RunThreadWithOpenGLContext(feature_extractor.get());
